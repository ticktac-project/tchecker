/*
 * This file is a part of the TChecker project.
 *
 * See files AUTHORS and LICENSE for copyright details.
 *
 */

%skeleton "lalr1.cc" // c++
%require "3.0.4"

%defines
%define parser_class_name {parser_t}
%define api.namespace {tchecker::parsing::program}
%define api.prefix {ppyy}
%define api.token.constructor
%define api.value.type variant
%define parse.assert true
%define parse.trace true
%define parse.error verbose


%code requires {
  #include <exception>
  #include <iostream>
  #include <limits>
  #include <memory>
  #include <string>
  #include <tuple>
  
  #include "tchecker/expression/expression.hh"
  #include "tchecker/parsing/parsing.hh"
  #include "tchecker/statement/statement.hh"
  #include "tchecker/utils/log.hh"
  #include "tchecker/basictypes.hh"
}


%param { std::string const & program_context }
%param { std::shared_ptr<tchecker::expression_t> & expr }
%param { std::shared_ptr<tchecker::statement_t> & stmt }

%locations


%code {
  // Declare the lexer for the parser's sake.
  tchecker::parsing::program::parser_t::symbol_type ppyylex
  (std::string const & program_context,
  std::shared_ptr<tchecker::expression_t> & expr,
  std::shared_ptr<tchecker::statement_t> & stmt);
  
  
  // Global variables
  static unsigned int old_error_count;
  
  
  // Fake expression used is case of syntax error to allow parsing of the
  // entire expression
  class fake_expression_t final : public tchecker::lvalue_expression_t {
  public:
    virtual ~fake_expression_t() = default;
    virtual std::ostream & output(std::ostream & os) const override { return os; }
    virtual fake_expression_t * clone() const override { return new fake_expression_t(); }
    virtual void visit(tchecker::expression_visitor_t & v) const override {}
  };

  auto fake_expression = std::make_shared<fake_expression_t>();
  
  // Fake variable expression used is case of syntax error to allow parsing of
  // the entire expression
  class fake_var_expression_t final : public tchecker::var_expression_t {
  public:
    fake_var_expression_t() : tchecker::var_expression_t("tck__") {}
    virtual ~fake_var_expression_t() = default;
<<<<<<< HEAD
    virtual std::ostream & output(std::ostream & os) const override { return os; }
    virtual fake_var_expression_t * clone() const override { return new fake_var_expression_t(); }
    virtual void visit(tchecker::expression_visitor_t & v) const override {}
=======
  private:
    virtual std::ostream & do_output(std::ostream & os) const
    {
      return os;
    }

    virtual tchecker::expression_t * do_clone() const
    {
      return new fake_var_expression_t();
    }
    
    virtual void do_visit(tchecker::expression_visitor_t & v) const
    {}
>>>>>>> 8715d018
  };
  
  auto fake_var_expression = std::make_shared<fake_var_expression_t>();
  
  // Fake statement used in case of syntax error to allow parsing of the
  // entire statement
  class fake_statement_t final : public tchecker::statement_t {
  public:
    virtual ~fake_statement_t() = default;
<<<<<<< HEAD
    virtual std::ostream & output(std::ostream & os) const override { return os; }
    virtual fake_statement_t * clone() const override { return new fake_statement_t(); }
    virtual void visit(tchecker::statement_visitor_t & v) const override {}
=======
  private:
    virtual std::ostream & do_output(std::ostream & os) const
    {
      return os;
    }

    virtual tchecker::statement_t * do_clone() const
    {
      return new fake_statement_t();
    }
    
    virtual void do_visit(tchecker::statement_visitor_t & v) const
    {}
>>>>>>> 8715d018
  };

  auto fake_statement = std::make_shared<fake_statement_t>();
}


%initial-action {
  old_error_count = tchecker::log_error_count();
};


%token                TOK_ASSIGN            "="
%token                TOK_LPAR              "("
%token                TOK_RPAR              ")"
%token                TOK_LBRACKET          "["
%token                TOK_RBRACKET          "]"
%token                TOK_SEMICOLON         ";"
%token                TOK_PLUS              "+"
%token                TOK_MINUS             "-"
%token                TOK_TIMES             "*"
%token                TOK_DIV               "/"
%token                TOK_MODULO            "%"
%token                TOK_LAND              "&&"
%token                TOK_LNOT              "!"
%token                TOK_EQ                "=="
%token                TOK_NEQ               "!="
%token                TOK_LE                "<="
%token                TOK_GE                ">="
%token                TOK_LT                "<"
%token                TOK_GT                ">"
%token                TOK_IF                "if"
%token                TOK_END               "end"
%token                TOK_THEN              "then"
%token                TOK_ELSE              "else"
%token                TOK_WHILE             "while"
%token                TOK_DO                "do"
%token                TOK_NOP               "nop"
%token                TOK_LOCAL             "local"
%token <std::string>  TOK_ID                "identifier"
%token <std::string>  TOK_INTEGER           "integer"
%token                TOK_EOF          0    "end of file"


%nonassoc             "="
%left                 "&&"
%nonassoc             "=="  "!="  "<="  ">="  "<"  ">"
%left                 "+"  "-"
%left                 "*"  "/"  "%"
%left                 "!"
%precedence           UMINUS



%type <std::shared_ptr<tchecker::statement_t>>         assignment
                                                       sequence_statement
                                                       statement
                                                       simple_statement
                                                       if_statement
                                                       loop_statement
                                                       local_statement

%type <std::shared_ptr<tchecker::expression_t>>        atomic_formula
                                                       conjunctive_formula
                                                       non_atomic_conjunctive_formula
                                                       binary_formula
                                                       predicate_formula
                                                       term
%type <std::shared_ptr<tchecker::lvalue_expression_t>> lvalue_term
%type <std::shared_ptr<tchecker::var_expression_t>>    variable_term
%type <enum tchecker::binary_operator_t>               predicate_operator
%type <tchecker::integer_t>                            integer



%printer { yyoutput << $$; }                <*>;
%printer { yyoutput << * $$; }              assignment
                                            atomic_formula
                                            conjunctive_formula
                                            non_atomic_conjunctive_formula
                                            predicate_formula
                                            sequence_statement
                                            statement
                                            lvalue_term
                                            variable_term
                                            term;


%start   program


%%

program:
sequence_statement
{ expr = nullptr;
  if (tchecker::log_error_count() > old_error_count)
    stmt = nullptr;
  else
    stmt = $1;
}
| conjunctive_formula
{
  if (tchecker::log_error_count() > old_error_count)
    expr = nullptr;
  else
    expr = $1;
  stmt = nullptr;
}
;

opt_semicolon :
    ";"
|
;

sequence_statement:
statement opt_semicolon
{ $$ = $1; }
|  statement ";" sequence_statement
{
  try {
    $$ = std::make_shared<tchecker::sequence_statement_t>($1, $3);
  }
  catch (std::exception const & e) {
    std::cerr << tchecker::log_error << @$ << " " << e.what() << std::endl;
    $$ = fake_statement;
  }
}
;

statement:
    simple_statement
    { $$ = $1; }
|   if_statement
    { $$ = $1; }
|   loop_statement
    { $$ = $1; }
;

if_statement:
    TOK_IF conjunctive_formula TOK_THEN sequence_statement TOK_END
    {  $$ = std::make_shared<tchecker::if_statement_t>($2, $4, std::make_shared<tchecker::nop_statement_t>()); }
|   TOK_IF conjunctive_formula TOK_THEN sequence_statement TOK_ELSE sequence_statement TOK_END
    {  $$ = std::make_shared<tchecker::if_statement_t>($2, $4, $6); }
;

loop_statement:
    TOK_WHILE conjunctive_formula TOK_DO sequence_statement TOK_END
    { $$ = std::make_shared<tchecker::while_statement_t>($2, $4); }
;

local_statement:
    TOK_LOCAL variable_term
    { $$ = std::make_shared<tchecker::local_var_statement_t>($2); }
|   TOK_LOCAL variable_term TOK_ASSIGN term
    { $$ = std::make_shared<tchecker::local_var_statement_t>($2, $4); }
|   TOK_LOCAL variable_term TOK_LBRACKET term TOK_RBRACKET
    { $$ = std::make_shared<tchecker::local_array_statement_t>($2, $4); }
;

simple_statement :
    assignment
    { $$ = $1; }
|   "nop"
    { $$ = std::make_shared<tchecker::nop_statement_t>(); }
|   local_statement
    { $$ = $1; }
;


assignment:
lvalue_term "=" term
{
  try {
    $$ = std::make_shared<tchecker::assign_statement_t>($1, $3);
  }
  catch (std::exception const & e) {
    std::cerr << tchecker::log_error << @$ << " " << e.what() << std::endl;
    $$ = fake_statement;
  }
}
;


conjunctive_formula:
atomic_formula
{ $$ = $1; }
| non_atomic_conjunctive_formula
{ $$ = $1; }
;


non_atomic_conjunctive_formula:
"(" non_atomic_conjunctive_formula ")"
{
  try {
    $$ = std::make_shared<tchecker::par_expression_t>($2);
  }
  catch (std::exception const & e) {
    std::cerr << tchecker::log_error << @$ << " " << e.what() << std::endl;
    $$ = fake_expression;
  }
}
| atomic_formula "&&" conjunctive_formula
{
  try {
    $$ = std::make_shared<tchecker::binary_expression_t>(tchecker::EXPR_OP_LAND, $1, $3);
  }
  catch (std::exception const & e) {
    std::cerr << tchecker::log_error << @$ << " " << e.what() << std::endl;
    $$ = fake_expression;
  }
}
;


atomic_formula:
term
{ $$ = $1; }
| predicate_formula
{ $$ = $1; }
| "!" atomic_formula
{
  try {
    $$ = std::make_shared<tchecker::unary_expression_t>(tchecker::EXPR_OP_LNOT, $2);
  }
  catch (std::exception const & e) {
    std::cerr << tchecker::log_error << @$ << " " << e.what() << std::endl;
    $$ = fake_expression;
  }
}
;


predicate_formula:
"(" predicate_formula ")"
{
  try {
    $$ = std::make_shared<tchecker::par_expression_t>($2);
  }
  catch (std::exception const & e) {
    std::cerr << tchecker::log_error << @$ << " " << e.what() << std::endl;
    $$ = fake_expression;
  }
}
| binary_formula predicate_operator term
{
  try {
    auto left = std::dynamic_pointer_cast<tchecker::binary_expression_t>($1);
    if (! tchecker::is_less(left->binary_operator()) || ! tchecker::is_less($2)) {
      tchecker::parsing::program::parser_t::error(@$, "Only < and <= are allowed in combined expressions");
      $$ = fake_expression;
    }
    else {
      std::shared_ptr<tchecker::expression_t> middle_clone{left->right_operand().clone()};
      auto right = std::make_shared<tchecker::binary_expression_t>($2, middle_clone, $3);
      $$ = std::make_shared<tchecker::binary_expression_t>(tchecker::EXPR_OP_LAND, left, right);
    }
  } 
  catch (std::exception const & e) {
    std::cerr << tchecker::log_error << @$ << " " << e.what() << std::endl;
    $$ = fake_expression;
  }
}
| binary_formula
{ $$ = $1; }
;


binary_formula:
term predicate_operator term
{
  try {
    $$ = std::make_shared<tchecker::binary_expression_t>($2, $1, $3);
  }
  catch (std::exception const & e) {
    std::cerr << tchecker::log_error << @$ << " " << e.what() << std::endl;
    $$ = fake_expression;
  }
}
;


predicate_operator:
"=="      { $$ = tchecker::EXPR_OP_EQ; }
| "!="    { $$ = tchecker::EXPR_OP_NEQ; }
| "<"     { $$ = tchecker::EXPR_OP_LT; }
| "<="    { $$ = tchecker::EXPR_OP_LE; }
| ">="    { $$ = tchecker::EXPR_OP_GE; }
| ">"     { $$ = tchecker::EXPR_OP_GT; }
;


term:
integer
{
  try {
    $$ = std::make_shared<tchecker::int_expression_t>($1);
  }
  catch (std::exception const & e) {
    std::cerr << tchecker::log_error << @$ << " " << e.what() << std::endl;
    $$ = fake_expression;
  }
}
| lvalue_term
{ $$ = $1; }
| "(" term ")"
{
  try {
    $$ = std::make_shared<tchecker::par_expression_t>($2);
  }
  catch (std::exception const & e) {
    std::cerr << tchecker::log_error << @$ << " " << e.what() << std::endl;
    $$ = fake_expression;
  }
}
| "-" term        %prec UMINUS
{
  try {
    $$ = std::make_shared<tchecker::unary_expression_t>(tchecker::EXPR_OP_NEG, $2);
  }
  catch (std::exception const & e) {
    std::cerr << tchecker::log_error << @$ << " " << e.what() << std::endl;
    $$ = fake_expression;
  }
}
| term "+" term
{
  try {
    $$ = std::make_shared<tchecker::binary_expression_t>(tchecker::EXPR_OP_PLUS, $1, $3);
  }
  catch (std::exception const & e) {
    std::cerr << tchecker::log_error << @$ << " " << e.what() << std::endl;
    $$ = fake_expression;
  }
}
| term "-" term
{
  try {
    $$ = std::make_shared<tchecker::binary_expression_t>(tchecker::EXPR_OP_MINUS, $1, $3);
  }
  catch (std::exception const & e) {
    std::cerr << tchecker::log_error << @$ << " " << e.what() << std::endl;
    $$ = fake_expression;
  }
}
| term "*" term
{
  try {
    $$ = std::make_shared<tchecker::binary_expression_t>(tchecker::EXPR_OP_TIMES, $1, $3);
  }
  catch (std::exception const & e) {
    std::cerr << tchecker::log_error << @$ << " " << e.what() << std::endl;
    $$ = fake_expression;
  }
}
| term "/" term
{
  try {
    $$ = std::make_shared<tchecker::binary_expression_t>(tchecker::EXPR_OP_DIV, $1, $3);
  }
  catch (std::exception const & e) {
    std::cerr << tchecker::log_error << @$ << " " << e.what() << std::endl;
    $$ = fake_expression;
  }
}
| term "%" term
{
  try {
    $$ = std::make_shared<tchecker::binary_expression_t>(tchecker::EXPR_OP_MOD, $1, $3);
  }
  catch (std::exception const & e) {
    std::cerr << tchecker::log_error << @$ << " " << e.what() << std::endl;
    $$ = fake_expression;
  }
}
| TOK_LPAR TOK_IF conjunctive_formula TOK_THEN term TOK_ELSE term TOK_RPAR
{
  try {
    $$ = std::make_shared<tchecker::ite_expression_t>($3, $5, $7);
  }
  catch (std::exception const & e) {
    std::cerr << tchecker::log_error << @$ << " " << e.what() << std::endl;
    $$ = fake_expression;
  }
}
;


lvalue_term:
variable_term
{ $$ = $1; }
| variable_term "[" term "]"
{
  try {
    $$ = std::make_shared<tchecker::array_expression_t>($1, $3);
  }
  catch (std::exception const & e) {
    std::cerr << tchecker::log_error << @$ << " " << e.what() << std::endl;
    $$ = fake_expression;
  }
}
;


variable_term:
TOK_ID
{
  try {
    $$ = std::make_shared<tchecker::var_expression_t>($1);
  }
  catch (std::exception const & e) {
    std::cerr << tchecker::log_error << @$ << " " << e.what() << std::endl;
    $$ = fake_var_expression;
  }
}
;


integer:
TOK_INTEGER
{
  try {
    long long l = std::stoll($1, nullptr, 10);
    if ( (l < std::numeric_limits<integer_t>::min()) || (l > std::numeric_limits<integer_t>::max()) )
      throw std::out_of_range("");
    $$ = static_cast<tchecker::integer_t>(l);
  }
  catch (std::exception const & e) {
    std::cerr << tchecker::log_error << @1 << " value " << $1 << " out of range ";
    std::cerr << std::numeric_limits<integer_t>::min() << "," << std::numeric_limits<integer_t>::max() << std::endl;
    $$ = 0;
  }
}
;


%%


void tchecker::parsing::program::parser_t::error(location_type const & l, std::string const & msg)
{
  if (program_context.empty())
    std::cerr << tchecker::log_error << l << " " << msg << std::endl;
  else
    std::cerr << tchecker::log_error << program_context << " " << msg << " (at " << l << ")" << std::endl;
}<|MERGE_RESOLUTION|>--- conflicted
+++ resolved
@@ -72,25 +72,9 @@
   public:
     fake_var_expression_t() : tchecker::var_expression_t("tck__") {}
     virtual ~fake_var_expression_t() = default;
-<<<<<<< HEAD
     virtual std::ostream & output(std::ostream & os) const override { return os; }
     virtual fake_var_expression_t * clone() const override { return new fake_var_expression_t(); }
     virtual void visit(tchecker::expression_visitor_t & v) const override {}
-=======
-  private:
-    virtual std::ostream & do_output(std::ostream & os) const
-    {
-      return os;
-    }
-
-    virtual tchecker::expression_t * do_clone() const
-    {
-      return new fake_var_expression_t();
-    }
-    
-    virtual void do_visit(tchecker::expression_visitor_t & v) const
-    {}
->>>>>>> 8715d018
   };
   
   auto fake_var_expression = std::make_shared<fake_var_expression_t>();
@@ -100,25 +84,9 @@
   class fake_statement_t final : public tchecker::statement_t {
   public:
     virtual ~fake_statement_t() = default;
-<<<<<<< HEAD
     virtual std::ostream & output(std::ostream & os) const override { return os; }
     virtual fake_statement_t * clone() const override { return new fake_statement_t(); }
     virtual void visit(tchecker::statement_visitor_t & v) const override {}
-=======
-  private:
-    virtual std::ostream & do_output(std::ostream & os) const
-    {
-      return os;
-    }
-
-    virtual tchecker::statement_t * do_clone() const
-    {
-      return new fake_statement_t();
-    }
-    
-    virtual void do_visit(tchecker::statement_visitor_t & v) const
-    {}
->>>>>>> 8715d018
   };
 
   auto fake_statement = std::make_shared<fake_statement_t>();
